--- conflicted
+++ resolved
@@ -308,15 +308,11 @@
 
 			for j := 0; j < len(line) && j*plotHorizontalScale < width; j++ {
 				val := line[j]
-<<<<<<< HEAD
 				if math.IsNaN(val) {
 					continue
 				}
 
-				lheight := int((val / plot.maxVal) * float64(height-1))
-=======
 				lheight := int(((val + verticalOffset) / plot.maxVal) * float64(height-1))
->>>>>>> 648b818b
 
 				if (x+(j*plotHorizontalScale) < x+width) && (y+height-1-lheight < y+height) {
 					tview.PrintJoinedSemigraphics(screen, x+(j*plotHorizontalScale), y+height-1-lheight, plot.dotMarkerRune, style)
@@ -370,11 +366,10 @@
 			continue
 		}
 
-<<<<<<< HEAD
 		lastValWasNaN := math.IsNaN(line[0])
 		previousHeight := 0
 		if !lastValWasNaN {
-			previousHeight = calcDataPointHeight(line[0], plot.maxVal, 0, height)
+			previousHeight = calcDataPointHeight(line[0], plot.maxVal, plot.minVal, height)
 		}
 		for j, val := range line[1:] {
 			if math.IsNaN(val) {
@@ -394,19 +389,12 @@
 			}
 
 			if lastValWasNaN {
-				previousHeight = calcDataPointHeight(val, plot.maxVal, 0, height)
+				previousHeight = calcDataPointHeight(val, plot.maxVal, plot.minVal, height)
 				lastValWasNaN = false
 				continue
 			}
 
-			lheight := calcDataPointHeight(val, plot.maxVal, 0, height)
-=======
-		verticalOffset := -plot.minVal
-		previousHeight := int(((line[0] + verticalOffset) / (plot.maxVal + verticalOffset)) * float64(height-1))
-
-		for j, val := range line[1:] {
-			lheight := int(((val + verticalOffset) / (plot.maxVal + verticalOffset)) * float64(height-1))
->>>>>>> 648b818b
+			lheight := calcDataPointHeight(val, plot.maxVal, plot.minVal, height)
 
 			plot.setBrailleLine(
 				image.Pt(
